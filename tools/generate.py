--- conflicted
+++ resolved
@@ -12,7 +12,6 @@
 IDEOGRAM_LANGS = ("wuu", "yue", "cmn")
 IDEOGRAM_NGRAM_FREQ_LIMIT = 0.000005
 NGRAM_FREQ_LIMIT = 0.00001
-<<<<<<< HEAD
 # minimum number of characters a user must have submitted in one language to
 # be considered as a key contributor in this language (note that this number
 # is currently purely arbitrary)
@@ -20,69 +19,6 @@
 # minimum and maximum sizes of the n-grams to be generated
 MIN_NGRAM_SIZE = 2
 MAX_NGRAM_SIZE = 5
-=======
-# number of 1-gram a user must have submitted in one language to
-# be considered as possibly contributing in that languages
-# NOTE: this number is currently purely arbitrary
-USR_LANG_LIMIT = 100
-# we will generate the ngram from 2-gram to X-grams
-UP_TO_N_GRAM = 5
-# some names of the table in the database
-TABLE_NGRAM = "grams"
-TABLE_STAT = "langstat"
-TABLE_USR_STAT = "users_langs"
-INSERT_NGRAM = "INSERT INTO %s VALUES (?,?,?,?);"
-INSERT_USR_STAT = "INSERT INTO %s VALUES (?,?,?);"
-
-
-# create the database and all the required tables 
-def generate_db(database):
-
-    conn = sqlite3.connect(database)
-    conn.row_factory = sqlite3.Row;
-    c = conn.cursor()
-
-    for size in range(2,UP_TO_N_GRAM+1):
-
-        table = TABLE_NGRAM + str(size)
-        c.execute(
-            """
-            CREATE TABLE %s (
-             'gram' text not null,
-             'lang'text not null,
-             'hit'  int not null,
-             'percent' float not null default 0
-            );
-            """ % (table)
-        );
-
-    conn.commit()
-
-    c.execute(
-        """
-        CREATE TABLE %s (
-            'user' text not null,
-            'lang' text not null ,
-            'total' int not null default 0
-        );
-        """ % (TABLE_USR_STAT)
-    )
-    conn.commit()
-    c.close()
-
-def sentencesWithTag(tagsFile, tagName):
-    tagged = {}
-    with open(tagsFile) as fp:
-        for line in fp:
-            try:
-                cols = line[:-1].split("\t")
-                sentenceId  = cols[0]
-                sentenceTag = cols[1]
-                if sentenceTag == tagName:
-                    tagged[sentenceId] = True
-            except IndexError:
-                pass
->>>>>>> 5f058eb3
 
 
 class SqliteDB:
@@ -158,7 +94,6 @@
         peak_tot_ngrams = (
             None  # total number of buffered ngrams at first flush
         )
-<<<<<<< HEAD
         user_lang_score = defaultdict(int)
         for n in range(MAX_NGRAM_SIZE, MIN_NGRAM_SIZE - 1, -1):
             table_name = f"grams{n}"
@@ -326,75 +261,7 @@
             print(f"Importing key {n}-grams from raw database")
             # transfer n-grams counts table with extra frequencies
             langs_placeholder = ", ".join(["?"] * len(IDEOGRAM_LANGS))
-=======
-        hyperLangNbrNgram = defaultdict(lambda: 0)
-
-        lineNumber = 0
-        input.seek(0)
-        for line in input:
-            if lineNumber % 10000 == 0:
-                print_status_line(size, lineNumber)
-
-            lineNumber += 1
-            try:
-                cols = line[:-1].split("\t")
-                sentenceId = cols[0]
-                lang = cols[1]
-                text = cols[2]
-                user = cols[3]
-            except IndexError:
-                print('Skipped erroneous line {}: {}'.format(lineNumber, line))
-                continue
-
-            # we ignore the sentence with an unset language
-            if lang == '\\N' or lang == '':
-                continue
-
-            # we ignore the sentence with wrong flag
-            if sentenceId in wrongFlags:
-                continue
-            
-            # we calculate contributor score only once
-            if size == 2:
-                userLangNbrNgram[(user,lang)] += len(text)
-
-            nbrNgramLine = len(text) - size + 1
-            if nbrNgramLine > 0:
-                hyperLangNbrNgram[lang] += nbrNgramLine
-                for i in range(nbrNgramLine):
-                    ngram = text[i:i+size]
-                    hyperLangNgram[lang][ngram] += 1
-        print_status_line(size, lineNumber)
-        print(' done'.format(lineNumber))
-
-
-        print('Inserting ngrams of size {}...'.format(size))
-
-        table = TABLE_NGRAM + str(size)
-        
-        for lang, currentLangNgram in hyperLangNgram.items():
-            for ngram,hit in currentLangNgram.items():
-                freq = float(hit) / hyperLangNbrNgram[lang]
-
-                if lang in IDEOGRAM_LANGS:
-                    if freq > IDEOGRAM_NGRAM_FREQ_LIMIT:
-                        c.execute(
-                            INSERT_NGRAM % (table),
-                            (ngram,lang,hit,freq)
-                        )
-                else:
-                    if freq > NGRAM_FREQ_LIMIT:
-
-                        c.execute(
-                            INSERT_NGRAM % (table),
-                            (ngram,lang,hit,freq)
-                            )
-            conn.commit()
-
-    print('Inserting user stats...')
-    for (user,lang),hit in userLangNbrNgram.items():
-        if hit > USR_LANG_LIMIT:
->>>>>>> 5f058eb3
+
             c.execute(
                 f"""
                 INSERT INTO main.grams{n}
